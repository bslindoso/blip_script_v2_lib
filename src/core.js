--- conflicted
+++ resolved
@@ -1,10 +1,6 @@
-<<<<<<< HEAD
-import moment from "moment-timezone";
-import { TimeSpan } from "./TimeSpan.js";
-=======
 import { Time } from "./Time.js";
 import { Context } from "./Context.js";
->>>>>>> cbcb7a89
+import { TimeSpan } from "./TimeSpan.js";
 import { HttpRequest } from "./HttpRequest.js";
 
 /**
@@ -16,177 +12,6 @@
  * - Gerenciamento de variáveis de contexto
  * - Manipulação de datas e tempos
  */
-
-/**
-<<<<<<< HEAD
- * Classe para manipulação de datas e tempos
- * @class Time
- */
-class Time {
-  /**
-   * Construtor da classe Time
-   * @param {string} [defaultTimeZone='America/Sao_Paulo'] - Timezone padrão
-   */
-  constructor(defaultTimeZone = "America/Sao_Paulo") {
-    this.defaultTimeZone = defaultTimeZone;
-    moment.tz.setDefault(defaultTimeZone);
-  }
-
-  /**
-   * Analisa uma string de data para um objeto Date
-   * @param {string} date - String de data a ser analisada
-   * @param {Object} [options={}] - Opções de análise
-   * @param {string} [options.format] - Formato da data
-   * @param {string} [options.culture='en-US'] - Cultura para inferência do formato
-   * @param {string} [options.timeZone] - Timezone a ser usado
-   * @returns {Date} Objeto Date
-   */
-  parseDate(date, options = {}) {
-    const {
-      format,
-      culture = "en-US",
-      timeZone = this.defaultTimeZone,
-    } = options;
-
-    let momentDate;
-
-    if (format) {
-      momentDate = moment(date, format, culture);
-    } else {
-      // Tenta inferir o formato
-      momentDate = moment(date);
-    }
-
-    if (!momentDate.isValid()) {
-      throw new Error("Data inválida");
-    }
-
-    // Aplica o timezone se especificado
-    if (timeZone) {
-      momentDate = momentDate.tz(timeZone);
-    }
-
-    // Retorna um objeto Date nativo
-    const jsDate = momentDate.toDate();
-
-    // Modifica os métodos do prototype para usar o timezone do bot
-    const originalToDateString = jsDate.toDateString;
-    const originalToTimeString = jsDate.toTimeString;
-    const originalToString = jsDate.toString;
-
-    jsDate.toDateString = function () {
-      return moment(this).tz(timeZone).format("ddd MMM DD YYYY");
-    };
-
-    jsDate.toTimeString = function () {
-      return moment(this).tz(timeZone).format("HH:mm:ss GMTZZ");
-    };
-
-    jsDate.toString = function () {
-      return moment(this).tz(timeZone).format("ddd MMM DD YYYY HH:mm:ss GMTZZ");
-    };
-
-    return jsDate;
-  }
-
-  /**
-   * Converte um objeto Date para string
-   * @param {Date} date - Objeto Date a ser convertido
-   * @param {Object} [options={}] - Opções de formatação
-   * @param {string} [options.format] - Formato da data
-   * @param {string} [options.timeZone] - Timezone a ser usado
-   * @returns {string} Data formatada como string
-   */
-  dateToString(date, options = {}) {
-    let { format, timeZone = this.defaultTimeZone } = options;
-
-    let momentDate = moment(date);
-
-    // Aplica o timezone se especificado
-    if (timeZone) {
-      momentDate = momentDate.tz(timeZone);
-    }
-
-    if (!format) {
-      // Formato padrão: yyyy-MM-dd'T'HH:mm:ss.fffffffK
-      return momentDate.format("YYYY-MM-DDTHH:mm:ss.SSSSSSSZ");
-    }
-
-    if (format.includes("dd")) {
-      format = format.replace("dd", "DD");
-    }
-
-    return momentDate.format(format);
-  }
-
-  /**
-   * Pausa a execução do script por um determinado tempo
-   * @param {number} milliseconds - Tempo em milissegundos
-   * @returns {Promise<void>}
-   */
-  sleep(milliseconds) {
-    return new Promise((resolve) => setTimeout(resolve, milliseconds));
-  }
-}
-
-/**
- * Classe para gerenciamento de variáveis de contexto
- * @class Context
- */
-class Context {
-  constructor() {
-    this.variablesContent = {};
-  }
-
-  /**
-   * Define uma variável no contexto
-   * @param {string} name - Nome da variável
-   * @param {any} value - Valor da variável
-   * @param {number} [expiration=null] - Tempo de expiração em milissegundos
-   */
-  async setVariableAsync(name, value, expiration = null) {
-    this.variablesContent[name] = value;
-  }
-
-  /**
-   * Remove uma variável do contexto
-   * @param {string} name - Nome da variável a ser removida
-   */
-  async deleteVariableAsync(name) {
-    delete this.variablesContent[name];
-  }
-
-  /**
-   * Obtém o valor de uma variável do contexto
-   * @param {string} name - Nome da variável
-   * @returns {Promise<any>} Valor da variável
-   */
-  async getVariableAsync(name) {
-    return this.variablesContent[name];
-=======
- * Classe para manipulação de intervalos de tempo
- * @class TimeSpan
- */
-class TimeSpan {
-  /**
-   * Converte minutos para milissegundos
-   * @param {number} minutes - Minutos a serem convertidos
-   * @returns {number} Milissegundos equivalentes
-   */
-  fromMinutes(minutes) {
-    return minutes * 60 * 1000;
-  }
-
-  /**
-   * Retorna o valor em milissegundos
-   * @param {number} milliseconds - Valor em milissegundos
-   * @returns {number} O mesmo valor em milissegundos
-   */
-  fromMilliseconds(milliseconds) {
-    return milliseconds;
->>>>>>> cbcb7a89
-  }
-}
 
 /**
  * Exporta as instâncias dos utilitários
